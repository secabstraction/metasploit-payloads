<<<<<<< HEAD
#include "common.h"

#include <poll.h>

typedef struct _WaitableEntry
{
	Remote *               remote;
	HANDLE                 waitable;
	EVENT*                 pause;
	EVENT*                 resume;
	LPVOID                 context;
	BOOL                   running;
	WaitableNotifyRoutine  routine;
	WaitableDestroyRoutine destroy;
} WaitableEntry;

/*
 * The list of all currenltly running threads in the scheduler subsystem.
 */
LIST * schedulerThreadList = NULL;

/*
 * The Remote that is associated with the scheduler subsystem
 */
Remote * schedulerRemote   = NULL;

/*
 * Initialize the scheduler subsystem. Must be called before any calls to scheduler_insert_waitable.
 */
DWORD scheduler_initialize( Remote * remote )
{
	DWORD result = ERROR_SUCCESS;

	dprintf( "[SCHEDULER] entering scheduler_initialize." );

	if( remote == NULL )
		return ERROR_INVALID_HANDLE;

	schedulerThreadList = list_create();
	if( schedulerThreadList == NULL )
		return ERROR_INVALID_HANDLE;

	schedulerRemote = remote;

	dprintf( "[SCHEDULER] leaving scheduler_initialize." );

	return result;
}

/*
 * Destroy the scheduler subsystem. All waitable threads at signaled to terminate.
 * this function blocks untill all waitable threads have terminated.
 */
DWORD scheduler_destroy( VOID )
{
	DWORD result    = ERROR_SUCCESS;
	DWORD index     = 0;
	DWORD count     = 0;
	LIST * jlist    = list_create();
	THREAD * thread = NULL;
	WaitableEntry * entry = NULL;

	dprintf( "[SCHEDULER] entering scheduler_destroy." );

	lock_acquire( schedulerThreadList->lock );

	count = list_count( schedulerThreadList );

	for( index=0 ; index < count ; index++ )
	{
		thread = (THREAD *)list_get( schedulerThreadList, index );
		if( thread == NULL )
			continue;
		
		list_push( jlist, thread );

		entry = (WaitableEntry *)thread->parameter1;

		if( !entry->running )
			event_signal( entry->resume );

		thread_sigterm( thread );
	}

	lock_release( schedulerThreadList->lock );

	dprintf( "[SCHEDULER] scheduler_destroy, joining all waitable threads..." );

	while( TRUE )
	{
		dprintf( "[SCHEDULER] scheduler_destroy, popping off another item from thread liat..." );
		
		thread = (THREAD *)list_pop( jlist );
		if( thread == NULL )
			break;

		dprintf( "[SCHEDULER] scheduler_destroy, joining thread 0x%08X...", thread );

		thread_join( thread );
	}

	dprintf( "[SCHEDULER] scheduler_destroy, destroying lists..." );

	list_destroy( jlist );
	
	list_destroy( schedulerThreadList );

	schedulerThreadList = NULL;

	dprintf( "[SCHEDULER] leaving scheduler_destroy." );

	return result;
}

/*
 * Insert a new waitable thread for checking and processing.
 */
DWORD scheduler_insert_waitable( HANDLE waitable, LPVOID entryContext, LPVOID threadContext, WaitableNotifyRoutine routine, WaitableDestroyRoutine destroy )
{
	DWORD result = ERROR_SUCCESS;
	THREAD * swt = NULL;

	WaitableEntry * entry = (WaitableEntry *)malloc( sizeof( WaitableEntry ) );
	if( entry == NULL )
		return ERROR_NOT_ENOUGH_MEMORY;

	dprintf( "[SCHEDULER] entering scheduler_insert_waitable( 0x%08X, 0x%08X, 0x%08X, 0x%08X, 0x%08X )",
		waitable, entryContext, threadContext, routine, destroy );

	memset( entry, 0, sizeof( WaitableEntry ) );
	
	entry->remote   = schedulerRemote;
	entry->waitable = waitable;
	entry->destroy  = destroy;
	entry->context  = entryContext;
	entry->routine  = routine;
	entry->pause    = event_create();
	entry->resume   = event_create();

	swt = thread_create( scheduler_waitable_thread, entry, threadContext );
	if( swt != NULL )
	{
		dprintf( "[SCHEDULER] created scheduler_waitable_thread 0x%08X", swt );
		thread_run( swt );
	}
	else
	{
		free( entry );
		result = ERROR_INVALID_HANDLE;
	}

	dprintf( "[SCHEDULER] leaving scheduler_insert_waitable" );

	return result;
}

/*
 * Signal a waitable object.
 */
DWORD scheduler_signal_waitable( HANDLE waitable, SchedularSignal signal )
{
	DWORD index           = 0;
	DWORD count           = 0;
	THREAD * thread       = NULL;
	WaitableEntry * entry = NULL;
	DWORD result          = ERROR_NOT_FOUND;

	dprintf( "[SCHEDULER] entering scheduler_signal_waitable( 0x%08X )", waitable );

	if( schedulerThreadList == NULL || waitable == NULL )
		return ERROR_INVALID_HANDLE;

	lock_acquire( schedulerThreadList->lock );

	count = list_count( schedulerThreadList );

	for( index=0 ; index < count ; index++ )
	{
		thread = (THREAD *)list_get( schedulerThreadList, index );
		if( thread == NULL )
			continue;
	
		entry = (WaitableEntry *)thread->parameter1;
		if( entry == NULL )
			continue;

		if( entry->waitable == waitable )
		{
			dprintf( "[SCHEDULER] scheduler_signal_waitable: signaling waitable = 0x%08X, thread = 0x%08X", waitable, thread );
			if( signal == Pause )
			{
				if( entry->running ) {
					dprintf( "[SCHEDULER] scheduler_signal_waitable: thread running, pausing. waitable = 0x%08X, thread = 0x%08X, handle = 0x%X", waitable, thread, entry->pause->handle );
					event_signal( entry->pause );
				} else {
					dprintf( "[SCHEDULER] scheduler_signal_waitable: thread already paused. waitable = 0x%08X, thread = 0x%08X", waitable, thread );
				}
			}
			else
			{
				if( !entry->running ) {
					dprintf( "[SCHEDULER] scheduler_signal_waitable: thread paused, resuming. waitable = 0x%08X, thread = 0x%08X, handle = 0x%X", waitable, thread, entry->resume->handle );
					event_signal( entry->resume );
				}

				if( signal == Stop ) {
					dprintf( "[SCHEDULER] scheduler_signal_waitable: stopping thread. waitable = 0x%08X, thread = 0x%08X, handle = 0x%X", waitable, thread, thread->sigterm->handle );
					thread_sigterm( thread );
				} else {
					dprintf( "[SCHEDULER] scheduler_signal_waitable: thread already running. waitable = 0x%08X, thread = 0x%08X", waitable, thread );
				}
			}

			result = ERROR_SUCCESS;
			break;
		}
	}

	lock_release( schedulerThreadList->lock );

	dprintf( "[SCHEDULER] leaving scheduler_signal_waitable" );

	return result;
}

/*
 * The schedulers waitable thread. Each scheduled item will have its own thread which 
 * waits for either data to process or the threads signal to terminate.
 */
DWORD THREADCALL scheduler_waitable_thread( THREAD * thread )
{
	struct pollfd pollDetail  = {0};
	WaitableEntry * entry     = NULL;
	DWORD result              = 0;
	BOOL terminate            = FALSE;
	UINT signalIndex          = 0;

	if( thread == NULL )
		return ERROR_INVALID_HANDLE;

	entry = (WaitableEntry *)thread->parameter1;
	if( entry == NULL )
		return ERROR_INVALID_HANDLE;

	if( entry->routine == NULL )
		return ERROR_INVALID_HANDLE;

	if( schedulerThreadList == NULL )
		return ERROR_INVALID_HANDLE;

	list_add( schedulerThreadList, thread );

	pollDetail.fd      = entry->waitable;
	pollDetail.events  = POLLRDNORM;
	pollDetail.revents = 0;

	dprintf( "[SCHEDULER] entering scheduler_waitable_thread( 0x%08X )", thread );


	entry->running = TRUE;
	while( !terminate )
	{
		if( event_poll( thread->sigterm, 0 ) ) {
			dprintf( "[SCHEDULER] scheduler_waitable_thread( 0x%08X ), signaled to terminate...", thread );
			terminate = TRUE;
		}
		else if( event_poll( entry->pause, 0 ) ) {
			dprintf( "[SCHEDULER] scheduler_waitable_thread( 0x%08X ), signaled to pause...", thread );
			entry->running = FALSE;
			while( !event_poll( entry->resume, 1000 ) );
			entry->running = TRUE;
			dprintf( "[SCHEDULER] scheduler_waitable_thread( 0x%08X ), signaled to resume...", thread );
		}
		else if( poll( &pollDetail, 1, 100 ) == POLLIN ) {
			//dprintf( "[SCHEDULER] scheduler_waitable_thread( 0x%08X ), signaled on waitable...", thread );
			entry->routine( entry->remote, entry->context, (LPVOID)thread->parameter2 );
		}
	}

	dprintf( "[SCHEDULER] leaving scheduler_waitable_thread( 0x%08X )", thread );
	
	// we acquire the lock for this block as we are freeing 'entry' which may be accessed 
	// in a second call to scheduler_signal_waitable for this thread (unlikely but best practice).
	dprintf( "[SCHEDULER] attempting to remove thread( 0x%08X )", thread );
	lock_acquire( schedulerThreadList->lock );
	if( list_remove( schedulerThreadList, thread ) )
	{
		if( entry->destroy ) {
			dprintf( "[SCHEDULER] destroying thread( 0x%08X )", thread );
			entry->destroy( entry->waitable, entry->context, (LPVOID)thread->parameter2 );
			dprintf( "[SCHEDULER] destroyed thread( 0x%08X )", thread );
		}
		else if( entry->waitable ) {
			dprintf( "[SCHEDULER] scheduler_waitable_thread( 0x%08X ) closing handle 0x%08X", thread, entry->waitable);
			close( entry->waitable );
		}

		dprintf( "[SCHEDULER] cleaning up resume thread( 0x%08X )", thread );
		event_destroy( entry->resume );
		dprintf( "[SCHEDULER] cleaning up pause thread( 0x%08X )", thread );
		event_destroy( entry->pause );
		dprintf( "[SCHEDULER] cleaning up thread( 0x%08X )", thread );
		thread_destroy( thread );
		dprintf( "[SCHEDULER] cleaning up entry( 0x%08X )", thread );
		free( entry );
	}
	lock_release( schedulerThreadList->lock );

	return ERROR_SUCCESS;
}
=======
#include "queue.h"
#include "common.h"
#include <poll.h>

#include <pthread.h>

typedef struct _WaitableEntry
{
	HANDLE                waitable;
	LPVOID                context;
	WaitableNotifyRoutine routine;
	LIST_ENTRY(_WaitableEntry) link;
} WaitableEntry;

int nentries = 0;
int ntableentries = 0;
struct pollfd *polltable;
LIST_HEAD(_WaitableEntryHead, _WaitableEntry) WEHead;

THREAD *scheduler_thread;

/*
 * If there are no waitables in the queue, we wait
 * for a conditional broadcast to start it.
 */

pthread_mutex_t scheduler_mutex;
pthread_cond_t scheduler_cond;

DWORD scheduler_run(THREAD *thread);
     
DWORD scheduler_destroy( VOID )
{
	WaitableEntry *current, *tmp;

	dprintf("Shutdown of scheduler requested");

	if(scheduler_thread)
	{
		dprintf("sigterm'ing thread");
		thread_sigterm(scheduler_thread);

		// wake up the thread if needed
		pthread_cond_signal(&scheduler_cond);

		// can delay execution up to 2 sec give or take
		thread_join(scheduler_thread);

		// free up memory
		thread_destroy(scheduler_thread);
		scheduler_thread = NULL;

		dprintf("thread joined .. going for polltable");

		if(polltable)
		{
			free(polltable);
			polltable = NULL;
			nentries = ntableentries = 0;
		}

		dprintf("Now for the fun part, iterating through list and removing items");

		LIST_FOREACH_SAFE(current, &WEHead, link, tmp)
		{
			// can't call close function due to no remote struct
			// will segfault if we try
			// XXX could steal from scheduler_thread->parameter1 ?

			dprintf("current: %08x, current->routine: %08x", current, current->routine);

			LIST_REMOVE(current, link);
			close(current->waitable);
			free(current->context);
			free(current);
		}

		dprintf("All done. Leaving");

	}
	return ERROR_SUCCESS;
}

DWORD scheduler_initialize( Remote * remote )
{
	if(scheduler_thread) {
		dprintf("Hmmm. scheduler_initialize() called twice?");
		return ERROR_SUCCESS;
	}

	pthread_mutex_init(&scheduler_mutex, NULL);
	pthread_cond_init(&scheduler_cond, NULL);

	scheduler_thread = thread_create(scheduler_run, remote, NULL, NULL);
	if(! scheduler_thread) {
		return ENOMEM;
	}

	thread_run(scheduler_thread);

	dprintf("Initialized scheduler thread and started it running");

	return ERROR_SUCCESS;
}

/*
 * Insert a waitable object for checking and processing
 */
DWORD
scheduler_insert_waitable(HANDLE waitable, LPVOID context,
    WaitableNotifyRoutine routine)
{
	DWORD retcode = ERROR_SUCCESS;

	WaitableEntry *current;
	struct pollfd *polltableprev;

	pthread_mutex_lock(&scheduler_mutex);

	//dprintf("Handle: %d, context: 0x%08x, routine: 0x%08x. nentries = %d, polltable = 0x%08x",
	//	waitable, context, routine, nentries, polltable);

	do {
		if ((current = malloc(sizeof(WaitableEntry))) == NULL) {
			retcode = ENOMEM;
			break;
		}

		nentries++;

		if (nentries > ntableentries) {
			polltableprev = polltable;

			// We do *2 because reallocating every scheduler_insert_waitable
			// is slower than need be.

			polltable = malloc((nentries*2)*sizeof(struct pollfd));

			if (polltable == NULL) {
				nentries--;
				polltable = polltableprev;
				free(current);

				retcode = ENOMEM;
				break;
			}

			if (polltableprev != NULL)
				free(polltableprev);

			ntableentries = (nentries*2);
		}
		current->waitable = waitable;
		current->context = context;
		current->routine = routine;

		LIST_INSERT_HEAD(&WEHead, current, link);


	} while(0);


	dprintf("WEHead: %08x, Now nentries = %d, and polltable = 0x%08x. LIST_EMPTY: %d", &WEHead, nentries, polltable, LIST_EMPTY(&WEHead));
	/*
	LIST_FOREACH(current, &WEHead, link)
		dprintf("current->waitable: %d, current->context: %08x, current->routine: %08x",
			current->waitable, current->context, current->routine);
	*/

	pthread_mutex_unlock(&scheduler_mutex);

	// wake up scheduler if needed.
	pthread_cond_signal(&scheduler_cond);

	return retcode;
}

/*
 * Remove a waitable object
 */
DWORD
scheduler_remove_waitable(HANDLE waitable)
{
	DWORD retcode = ERROR_SUCCESS;
	WaitableEntry *current;

	dprintf("Handle: %d", waitable);

	pthread_mutex_lock(&scheduler_mutex);

	do {
		LIST_FOREACH(current, &WEHead, link)
		    if (current->waitable == waitable)
			    break;

		if (current == NULL) {
			retcode = ENOENT;
			break;
		}

		LIST_REMOVE(current, link);
		free(current);
		nentries--;
	} while(0);

	pthread_mutex_unlock(&scheduler_mutex);

	return retcode;
}

/*
 * Runs the scheduler, checking waitable objects for data
 */
DWORD
scheduler_run(THREAD *thread)
{
	Remote *remote;
	remote = (Remote *) thread->parameter1;
	WaitableEntry *current, *tmp;
	int ret, i, found, idx;
	int timeout;

	timeout = 1000;

	// see if we can modify this code to use waitable as the index into polltable
	// and waitable events. saves time looking up in exchange for more memory use.

	pthread_mutex_lock(&scheduler_mutex);

	dprintf("Beginning loop");

	while( event_poll(thread->sigterm, 0) == FALSE )
	{
		// scheduler_mutex is held upon entry and execution of the loop

		idx = 0;

		while(event_poll(thread->sigterm, 0) == FALSE && (LIST_EMPTY(&WEHead) || polltable == NULL)) {
			// XXX I'd prefer to use pthread_cond_timedwait, but it's broken in bionic and just
			// chews cpu

			//dprintf(" Waiting for conditional (%08x). %d vs %d",
			//	&scheduler_cond, LIST_EMPTY(&WEHead), polltable == NULL);

			pthread_cond_wait(&scheduler_cond, &scheduler_mutex);

			// pthread_cond_wait still chews CPU in some cases, usleep to yield
			// processor so we don't just spin.
			usleep(1000);
		}

		LIST_FOREACH(current, &WEHead, link) {
			dprintf("current->waitable: %d, current->context: %08x, current->routine: %08x",
				current->waitable, current->context, current->routine);
			polltable[idx].fd = current->waitable;
			polltable[idx].events = POLLRDNORM;
			polltable[idx].revents = 0;
			idx++;
		}

		dprintf("Created a polltable of %d", idx);

		pthread_mutex_unlock(&scheduler_mutex);

		ret = poll(polltable, idx, timeout);

		pthread_mutex_lock(&scheduler_mutex);

		if(ret == 0) continue;
		if(ret == -1) {
			if(errno == EAGAIN || errno == EWOULDBLOCK || errno == EINTR) {
				continue;
			}
			dprintf("poll() failed, errno: %d (%s). Sleeping 1 second and retrying", errno, strerror(errno));
			sleep(1);
			continue;
		}

		for (found = i = 0; i < idx && found < ret; i++)
		{
			if (polltable[i].revents)
			{
				LIST_FOREACH(current, &WEHead, link)
				    if (current->waitable == polltable[i].fd)
					    break;

				if(current)
				{
					ret = current->routine(remote, current->context);
					if(ret != ERROR_SUCCESS)
					{
						// could call close due to remote, but it would deadlock
						// if it calls remove waitable
						// could make a separate list to handle when we are not locking
						// unlink and let rest deal with it ?

						dprintf("current->routine (%08x / %08x) returned an error message. destroying", current->routine, current->context);

						LIST_REMOVE(current, link);
						close(current->waitable);
						channel_close((Channel *)current->context, remote, NULL, 0, NULL);
						free(current);

						nentries--;

					}
				}
			}
		}
	}

	dprintf("Ending loop");

	pthread_mutex_unlock(&scheduler_mutex);
}

>>>>>>> 3cbf7486
<|MERGE_RESOLUTION|>--- conflicted
+++ resolved
@@ -1,629 +1,310 @@
-<<<<<<< HEAD
-#include "common.h"
-
-#include <poll.h>
-
-typedef struct _WaitableEntry
-{
-	Remote *               remote;
-	HANDLE                 waitable;
-	EVENT*                 pause;
-	EVENT*                 resume;
-	LPVOID                 context;
-	BOOL                   running;
-	WaitableNotifyRoutine  routine;
-	WaitableDestroyRoutine destroy;
-} WaitableEntry;
-
-/*
- * The list of all currenltly running threads in the scheduler subsystem.
- */
-LIST * schedulerThreadList = NULL;
-
-/*
- * The Remote that is associated with the scheduler subsystem
- */
-Remote * schedulerRemote   = NULL;
-
-/*
- * Initialize the scheduler subsystem. Must be called before any calls to scheduler_insert_waitable.
- */
-DWORD scheduler_initialize( Remote * remote )
-{
-	DWORD result = ERROR_SUCCESS;
-
-	dprintf( "[SCHEDULER] entering scheduler_initialize." );
-
-	if( remote == NULL )
-		return ERROR_INVALID_HANDLE;
-
-	schedulerThreadList = list_create();
-	if( schedulerThreadList == NULL )
-		return ERROR_INVALID_HANDLE;
-
-	schedulerRemote = remote;
-
-	dprintf( "[SCHEDULER] leaving scheduler_initialize." );
-
-	return result;
-}
-
-/*
- * Destroy the scheduler subsystem. All waitable threads at signaled to terminate.
- * this function blocks untill all waitable threads have terminated.
- */
-DWORD scheduler_destroy( VOID )
-{
-	DWORD result    = ERROR_SUCCESS;
-	DWORD index     = 0;
-	DWORD count     = 0;
-	LIST * jlist    = list_create();
-	THREAD * thread = NULL;
-	WaitableEntry * entry = NULL;
-
-	dprintf( "[SCHEDULER] entering scheduler_destroy." );
-
-	lock_acquire( schedulerThreadList->lock );
-
-	count = list_count( schedulerThreadList );
-
-	for( index=0 ; index < count ; index++ )
-	{
-		thread = (THREAD *)list_get( schedulerThreadList, index );
-		if( thread == NULL )
-			continue;
-		
-		list_push( jlist, thread );
-
-		entry = (WaitableEntry *)thread->parameter1;
-
-		if( !entry->running )
-			event_signal( entry->resume );
-
-		thread_sigterm( thread );
-	}
-
-	lock_release( schedulerThreadList->lock );
-
-	dprintf( "[SCHEDULER] scheduler_destroy, joining all waitable threads..." );
-
-	while( TRUE )
-	{
-		dprintf( "[SCHEDULER] scheduler_destroy, popping off another item from thread liat..." );
-		
-		thread = (THREAD *)list_pop( jlist );
-		if( thread == NULL )
-			break;
-
-		dprintf( "[SCHEDULER] scheduler_destroy, joining thread 0x%08X...", thread );
-
-		thread_join( thread );
-	}
-
-	dprintf( "[SCHEDULER] scheduler_destroy, destroying lists..." );
-
-	list_destroy( jlist );
-	
-	list_destroy( schedulerThreadList );
-
-	schedulerThreadList = NULL;
-
-	dprintf( "[SCHEDULER] leaving scheduler_destroy." );
-
-	return result;
-}
-
-/*
- * Insert a new waitable thread for checking and processing.
- */
-DWORD scheduler_insert_waitable( HANDLE waitable, LPVOID entryContext, LPVOID threadContext, WaitableNotifyRoutine routine, WaitableDestroyRoutine destroy )
-{
-	DWORD result = ERROR_SUCCESS;
-	THREAD * swt = NULL;
-
-	WaitableEntry * entry = (WaitableEntry *)malloc( sizeof( WaitableEntry ) );
-	if( entry == NULL )
-		return ERROR_NOT_ENOUGH_MEMORY;
-
-	dprintf( "[SCHEDULER] entering scheduler_insert_waitable( 0x%08X, 0x%08X, 0x%08X, 0x%08X, 0x%08X )",
-		waitable, entryContext, threadContext, routine, destroy );
-
-	memset( entry, 0, sizeof( WaitableEntry ) );
-	
-	entry->remote   = schedulerRemote;
-	entry->waitable = waitable;
-	entry->destroy  = destroy;
-	entry->context  = entryContext;
-	entry->routine  = routine;
-	entry->pause    = event_create();
-	entry->resume   = event_create();
-
-	swt = thread_create( scheduler_waitable_thread, entry, threadContext );
-	if( swt != NULL )
-	{
-		dprintf( "[SCHEDULER] created scheduler_waitable_thread 0x%08X", swt );
-		thread_run( swt );
-	}
-	else
-	{
-		free( entry );
-		result = ERROR_INVALID_HANDLE;
-	}
-
-	dprintf( "[SCHEDULER] leaving scheduler_insert_waitable" );
-
-	return result;
-}
-
-/*
- * Signal a waitable object.
- */
-DWORD scheduler_signal_waitable( HANDLE waitable, SchedularSignal signal )
-{
-	DWORD index           = 0;
-	DWORD count           = 0;
-	THREAD * thread       = NULL;
-	WaitableEntry * entry = NULL;
-	DWORD result          = ERROR_NOT_FOUND;
-
-	dprintf( "[SCHEDULER] entering scheduler_signal_waitable( 0x%08X )", waitable );
-
-	if( schedulerThreadList == NULL || waitable == NULL )
-		return ERROR_INVALID_HANDLE;
-
-	lock_acquire( schedulerThreadList->lock );
-
-	count = list_count( schedulerThreadList );
-
-	for( index=0 ; index < count ; index++ )
-	{
-		thread = (THREAD *)list_get( schedulerThreadList, index );
-		if( thread == NULL )
-			continue;
-	
-		entry = (WaitableEntry *)thread->parameter1;
-		if( entry == NULL )
-			continue;
-
-		if( entry->waitable == waitable )
-		{
-			dprintf( "[SCHEDULER] scheduler_signal_waitable: signaling waitable = 0x%08X, thread = 0x%08X", waitable, thread );
-			if( signal == Pause )
-			{
-				if( entry->running ) {
-					dprintf( "[SCHEDULER] scheduler_signal_waitable: thread running, pausing. waitable = 0x%08X, thread = 0x%08X, handle = 0x%X", waitable, thread, entry->pause->handle );
-					event_signal( entry->pause );
-				} else {
-					dprintf( "[SCHEDULER] scheduler_signal_waitable: thread already paused. waitable = 0x%08X, thread = 0x%08X", waitable, thread );
-				}
-			}
-			else
-			{
-				if( !entry->running ) {
-					dprintf( "[SCHEDULER] scheduler_signal_waitable: thread paused, resuming. waitable = 0x%08X, thread = 0x%08X, handle = 0x%X", waitable, thread, entry->resume->handle );
-					event_signal( entry->resume );
-				}
-
-				if( signal == Stop ) {
-					dprintf( "[SCHEDULER] scheduler_signal_waitable: stopping thread. waitable = 0x%08X, thread = 0x%08X, handle = 0x%X", waitable, thread, thread->sigterm->handle );
-					thread_sigterm( thread );
-				} else {
-					dprintf( "[SCHEDULER] scheduler_signal_waitable: thread already running. waitable = 0x%08X, thread = 0x%08X", waitable, thread );
-				}
-			}
-
-			result = ERROR_SUCCESS;
-			break;
-		}
-	}
-
-	lock_release( schedulerThreadList->lock );
-
-	dprintf( "[SCHEDULER] leaving scheduler_signal_waitable" );
-
-	return result;
-}
-
-/*
- * The schedulers waitable thread. Each scheduled item will have its own thread which 
- * waits for either data to process or the threads signal to terminate.
- */
-DWORD THREADCALL scheduler_waitable_thread( THREAD * thread )
-{
-	struct pollfd pollDetail  = {0};
-	WaitableEntry * entry     = NULL;
-	DWORD result              = 0;
-	BOOL terminate            = FALSE;
-	UINT signalIndex          = 0;
-
-	if( thread == NULL )
-		return ERROR_INVALID_HANDLE;
-
-	entry = (WaitableEntry *)thread->parameter1;
-	if( entry == NULL )
-		return ERROR_INVALID_HANDLE;
-
-	if( entry->routine == NULL )
-		return ERROR_INVALID_HANDLE;
-
-	if( schedulerThreadList == NULL )
-		return ERROR_INVALID_HANDLE;
-
-	list_add( schedulerThreadList, thread );
-
-	pollDetail.fd      = entry->waitable;
-	pollDetail.events  = POLLRDNORM;
-	pollDetail.revents = 0;
-
-	dprintf( "[SCHEDULER] entering scheduler_waitable_thread( 0x%08X )", thread );
-
-
-	entry->running = TRUE;
-	while( !terminate )
-	{
-		if( event_poll( thread->sigterm, 0 ) ) {
-			dprintf( "[SCHEDULER] scheduler_waitable_thread( 0x%08X ), signaled to terminate...", thread );
-			terminate = TRUE;
-		}
-		else if( event_poll( entry->pause, 0 ) ) {
-			dprintf( "[SCHEDULER] scheduler_waitable_thread( 0x%08X ), signaled to pause...", thread );
-			entry->running = FALSE;
-			while( !event_poll( entry->resume, 1000 ) );
-			entry->running = TRUE;
-			dprintf( "[SCHEDULER] scheduler_waitable_thread( 0x%08X ), signaled to resume...", thread );
-		}
-		else if( poll( &pollDetail, 1, 100 ) == POLLIN ) {
-			//dprintf( "[SCHEDULER] scheduler_waitable_thread( 0x%08X ), signaled on waitable...", thread );
-			entry->routine( entry->remote, entry->context, (LPVOID)thread->parameter2 );
-		}
-	}
-
-	dprintf( "[SCHEDULER] leaving scheduler_waitable_thread( 0x%08X )", thread );
-	
-	// we acquire the lock for this block as we are freeing 'entry' which may be accessed 
-	// in a second call to scheduler_signal_waitable for this thread (unlikely but best practice).
-	dprintf( "[SCHEDULER] attempting to remove thread( 0x%08X )", thread );
-	lock_acquire( schedulerThreadList->lock );
-	if( list_remove( schedulerThreadList, thread ) )
-	{
-		if( entry->destroy ) {
-			dprintf( "[SCHEDULER] destroying thread( 0x%08X )", thread );
-			entry->destroy( entry->waitable, entry->context, (LPVOID)thread->parameter2 );
-			dprintf( "[SCHEDULER] destroyed thread( 0x%08X )", thread );
-		}
-		else if( entry->waitable ) {
-			dprintf( "[SCHEDULER] scheduler_waitable_thread( 0x%08X ) closing handle 0x%08X", thread, entry->waitable);
-			close( entry->waitable );
-		}
-
-		dprintf( "[SCHEDULER] cleaning up resume thread( 0x%08X )", thread );
-		event_destroy( entry->resume );
-		dprintf( "[SCHEDULER] cleaning up pause thread( 0x%08X )", thread );
-		event_destroy( entry->pause );
-		dprintf( "[SCHEDULER] cleaning up thread( 0x%08X )", thread );
-		thread_destroy( thread );
-		dprintf( "[SCHEDULER] cleaning up entry( 0x%08X )", thread );
-		free( entry );
-	}
-	lock_release( schedulerThreadList->lock );
-
-	return ERROR_SUCCESS;
-}
-=======
-#include "queue.h"
-#include "common.h"
-#include <poll.h>
-
-#include <pthread.h>
-
-typedef struct _WaitableEntry
-{
-	HANDLE                waitable;
-	LPVOID                context;
-	WaitableNotifyRoutine routine;
-	LIST_ENTRY(_WaitableEntry) link;
-} WaitableEntry;
-
-int nentries = 0;
-int ntableentries = 0;
-struct pollfd *polltable;
-LIST_HEAD(_WaitableEntryHead, _WaitableEntry) WEHead;
-
-THREAD *scheduler_thread;
-
-/*
- * If there are no waitables in the queue, we wait
- * for a conditional broadcast to start it.
- */
-
-pthread_mutex_t scheduler_mutex;
-pthread_cond_t scheduler_cond;
-
-DWORD scheduler_run(THREAD *thread);
-     
-DWORD scheduler_destroy( VOID )
-{
-	WaitableEntry *current, *tmp;
-
-	dprintf("Shutdown of scheduler requested");
-
-	if(scheduler_thread)
-	{
-		dprintf("sigterm'ing thread");
-		thread_sigterm(scheduler_thread);
-
-		// wake up the thread if needed
-		pthread_cond_signal(&scheduler_cond);
-
-		// can delay execution up to 2 sec give or take
-		thread_join(scheduler_thread);
-
-		// free up memory
-		thread_destroy(scheduler_thread);
-		scheduler_thread = NULL;
-
-		dprintf("thread joined .. going for polltable");
-
-		if(polltable)
-		{
-			free(polltable);
-			polltable = NULL;
-			nentries = ntableentries = 0;
-		}
-
-		dprintf("Now for the fun part, iterating through list and removing items");
-
-		LIST_FOREACH_SAFE(current, &WEHead, link, tmp)
-		{
-			// can't call close function due to no remote struct
-			// will segfault if we try
-			// XXX could steal from scheduler_thread->parameter1 ?
-
-			dprintf("current: %08x, current->routine: %08x", current, current->routine);
-
-			LIST_REMOVE(current, link);
-			close(current->waitable);
-			free(current->context);
-			free(current);
-		}
-
-		dprintf("All done. Leaving");
-
-	}
-	return ERROR_SUCCESS;
-}
-
-DWORD scheduler_initialize( Remote * remote )
-{
-	if(scheduler_thread) {
-		dprintf("Hmmm. scheduler_initialize() called twice?");
-		return ERROR_SUCCESS;
-	}
-
-	pthread_mutex_init(&scheduler_mutex, NULL);
-	pthread_cond_init(&scheduler_cond, NULL);
-
-	scheduler_thread = thread_create(scheduler_run, remote, NULL, NULL);
-	if(! scheduler_thread) {
-		return ENOMEM;
-	}
-
-	thread_run(scheduler_thread);
-
-	dprintf("Initialized scheduler thread and started it running");
-
-	return ERROR_SUCCESS;
-}
-
-/*
- * Insert a waitable object for checking and processing
- */
-DWORD
-scheduler_insert_waitable(HANDLE waitable, LPVOID context,
-    WaitableNotifyRoutine routine)
-{
-	DWORD retcode = ERROR_SUCCESS;
-
-	WaitableEntry *current;
-	struct pollfd *polltableprev;
-
-	pthread_mutex_lock(&scheduler_mutex);
-
-	//dprintf("Handle: %d, context: 0x%08x, routine: 0x%08x. nentries = %d, polltable = 0x%08x",
-	//	waitable, context, routine, nentries, polltable);
-
-	do {
-		if ((current = malloc(sizeof(WaitableEntry))) == NULL) {
-			retcode = ENOMEM;
-			break;
-		}
-
-		nentries++;
-
-		if (nentries > ntableentries) {
-			polltableprev = polltable;
-
-			// We do *2 because reallocating every scheduler_insert_waitable
-			// is slower than need be.
-
-			polltable = malloc((nentries*2)*sizeof(struct pollfd));
-
-			if (polltable == NULL) {
-				nentries--;
-				polltable = polltableprev;
-				free(current);
-
-				retcode = ENOMEM;
-				break;
-			}
-
-			if (polltableprev != NULL)
-				free(polltableprev);
-
-			ntableentries = (nentries*2);
-		}
-		current->waitable = waitable;
-		current->context = context;
-		current->routine = routine;
-
-		LIST_INSERT_HEAD(&WEHead, current, link);
-
-
-	} while(0);
-
-
-	dprintf("WEHead: %08x, Now nentries = %d, and polltable = 0x%08x. LIST_EMPTY: %d", &WEHead, nentries, polltable, LIST_EMPTY(&WEHead));
-	/*
-	LIST_FOREACH(current, &WEHead, link)
-		dprintf("current->waitable: %d, current->context: %08x, current->routine: %08x",
-			current->waitable, current->context, current->routine);
-	*/
-
-	pthread_mutex_unlock(&scheduler_mutex);
-
-	// wake up scheduler if needed.
-	pthread_cond_signal(&scheduler_cond);
-
-	return retcode;
-}
-
-/*
- * Remove a waitable object
- */
-DWORD
-scheduler_remove_waitable(HANDLE waitable)
-{
-	DWORD retcode = ERROR_SUCCESS;
-	WaitableEntry *current;
-
-	dprintf("Handle: %d", waitable);
-
-	pthread_mutex_lock(&scheduler_mutex);
-
-	do {
-		LIST_FOREACH(current, &WEHead, link)
-		    if (current->waitable == waitable)
-			    break;
-
-		if (current == NULL) {
-			retcode = ENOENT;
-			break;
-		}
-
-		LIST_REMOVE(current, link);
-		free(current);
-		nentries--;
-	} while(0);
-
-	pthread_mutex_unlock(&scheduler_mutex);
-
-	return retcode;
-}
-
-/*
- * Runs the scheduler, checking waitable objects for data
- */
-DWORD
-scheduler_run(THREAD *thread)
-{
-	Remote *remote;
-	remote = (Remote *) thread->parameter1;
-	WaitableEntry *current, *tmp;
-	int ret, i, found, idx;
-	int timeout;
-
-	timeout = 1000;
-
-	// see if we can modify this code to use waitable as the index into polltable
-	// and waitable events. saves time looking up in exchange for more memory use.
-
-	pthread_mutex_lock(&scheduler_mutex);
-
-	dprintf("Beginning loop");
-
-	while( event_poll(thread->sigterm, 0) == FALSE )
-	{
-		// scheduler_mutex is held upon entry and execution of the loop
-
-		idx = 0;
-
-		while(event_poll(thread->sigterm, 0) == FALSE && (LIST_EMPTY(&WEHead) || polltable == NULL)) {
-			// XXX I'd prefer to use pthread_cond_timedwait, but it's broken in bionic and just
-			// chews cpu
-
-			//dprintf(" Waiting for conditional (%08x). %d vs %d",
-			//	&scheduler_cond, LIST_EMPTY(&WEHead), polltable == NULL);
-
-			pthread_cond_wait(&scheduler_cond, &scheduler_mutex);
-
-			// pthread_cond_wait still chews CPU in some cases, usleep to yield
-			// processor so we don't just spin.
-			usleep(1000);
-		}
-
-		LIST_FOREACH(current, &WEHead, link) {
-			dprintf("current->waitable: %d, current->context: %08x, current->routine: %08x",
-				current->waitable, current->context, current->routine);
-			polltable[idx].fd = current->waitable;
-			polltable[idx].events = POLLRDNORM;
-			polltable[idx].revents = 0;
-			idx++;
-		}
-
-		dprintf("Created a polltable of %d", idx);
-
-		pthread_mutex_unlock(&scheduler_mutex);
-
-		ret = poll(polltable, idx, timeout);
-
-		pthread_mutex_lock(&scheduler_mutex);
-
-		if(ret == 0) continue;
-		if(ret == -1) {
-			if(errno == EAGAIN || errno == EWOULDBLOCK || errno == EINTR) {
-				continue;
-			}
-			dprintf("poll() failed, errno: %d (%s). Sleeping 1 second and retrying", errno, strerror(errno));
-			sleep(1);
-			continue;
-		}
-
-		for (found = i = 0; i < idx && found < ret; i++)
-		{
-			if (polltable[i].revents)
-			{
-				LIST_FOREACH(current, &WEHead, link)
-				    if (current->waitable == polltable[i].fd)
-					    break;
-
-				if(current)
-				{
-					ret = current->routine(remote, current->context);
-					if(ret != ERROR_SUCCESS)
-					{
-						// could call close due to remote, but it would deadlock
-						// if it calls remove waitable
-						// could make a separate list to handle when we are not locking
-						// unlink and let rest deal with it ?
-
-						dprintf("current->routine (%08x / %08x) returned an error message. destroying", current->routine, current->context);
-
-						LIST_REMOVE(current, link);
-						close(current->waitable);
-						channel_close((Channel *)current->context, remote, NULL, 0, NULL);
-						free(current);
-
-						nentries--;
-
-					}
-				}
-			}
-		}
-	}
-
-	dprintf("Ending loop");
-
-	pthread_mutex_unlock(&scheduler_mutex);
-}
-
->>>>>>> 3cbf7486
+#include "common.h"
+
+#include <poll.h>
+
+typedef struct _WaitableEntry
+{
+	Remote *               remote;
+	HANDLE                 waitable;
+	EVENT*                 pause;
+	EVENT*                 resume;
+	LPVOID                 context;
+	BOOL                   running;
+	WaitableNotifyRoutine  routine;
+	WaitableDestroyRoutine destroy;
+} WaitableEntry;
+
+/*
+ * The list of all currenltly running threads in the scheduler subsystem.
+ */
+LIST * schedulerThreadList = NULL;
+
+/*
+ * The Remote that is associated with the scheduler subsystem
+ */
+Remote * schedulerRemote   = NULL;
+
+/*
+ * Initialize the scheduler subsystem. Must be called before any calls to scheduler_insert_waitable.
+ */
+DWORD scheduler_initialize( Remote * remote )
+{
+	DWORD result = ERROR_SUCCESS;
+
+	dprintf( "[SCHEDULER] entering scheduler_initialize." );
+
+	if( remote == NULL )
+		return ERROR_INVALID_HANDLE;
+
+	schedulerThreadList = list_create();
+	if( schedulerThreadList == NULL )
+		return ERROR_INVALID_HANDLE;
+
+	schedulerRemote = remote;
+
+	dprintf( "[SCHEDULER] leaving scheduler_initialize." );
+
+	return result;
+}
+
+/*
+ * Destroy the scheduler subsystem. All waitable threads at signaled to terminate.
+ * this function blocks untill all waitable threads have terminated.
+ */
+DWORD scheduler_destroy( VOID )
+{
+	DWORD result    = ERROR_SUCCESS;
+	DWORD index     = 0;
+	DWORD count     = 0;
+	LIST * jlist    = list_create();
+	THREAD * thread = NULL;
+	WaitableEntry * entry = NULL;
+
+	dprintf( "[SCHEDULER] entering scheduler_destroy." );
+
+	lock_acquire( schedulerThreadList->lock );
+
+	count = list_count( schedulerThreadList );
+
+	for( index=0 ; index < count ; index++ )
+	{
+		thread = (THREAD *)list_get( schedulerThreadList, index );
+		if( thread == NULL )
+			continue;
+		
+		list_push( jlist, thread );
+
+		entry = (WaitableEntry *)thread->parameter1;
+
+		if( !entry->running )
+			event_signal( entry->resume );
+
+		thread_sigterm( thread );
+	}
+
+	lock_release( schedulerThreadList->lock );
+
+	dprintf( "[SCHEDULER] scheduler_destroy, joining all waitable threads..." );
+
+	while( TRUE )
+	{
+		dprintf( "[SCHEDULER] scheduler_destroy, popping off another item from thread liat..." );
+		
+		thread = (THREAD *)list_pop( jlist );
+		if( thread == NULL )
+			break;
+
+		dprintf( "[SCHEDULER] scheduler_destroy, joining thread 0x%08X...", thread );
+
+		thread_join( thread );
+	}
+
+	dprintf( "[SCHEDULER] scheduler_destroy, destroying lists..." );
+
+	list_destroy( jlist );
+	
+	list_destroy( schedulerThreadList );
+
+	schedulerThreadList = NULL;
+
+	dprintf( "[SCHEDULER] leaving scheduler_destroy." );
+
+	return result;
+}
+
+/*
+ * Insert a new waitable thread for checking and processing.
+ */
+DWORD scheduler_insert_waitable( HANDLE waitable, LPVOID entryContext, LPVOID threadContext, WaitableNotifyRoutine routine, WaitableDestroyRoutine destroy )
+{
+	DWORD result = ERROR_SUCCESS;
+	THREAD * swt = NULL;
+
+	WaitableEntry * entry = (WaitableEntry *)malloc( sizeof( WaitableEntry ) );
+	if( entry == NULL )
+		return ERROR_NOT_ENOUGH_MEMORY;
+
+	dprintf( "[SCHEDULER] entering scheduler_insert_waitable( 0x%08X, 0x%08X, 0x%08X, 0x%08X, 0x%08X )",
+		waitable, entryContext, threadContext, routine, destroy );
+
+	memset( entry, 0, sizeof( WaitableEntry ) );
+	
+	entry->remote   = schedulerRemote;
+	entry->waitable = waitable;
+	entry->destroy  = destroy;
+	entry->context  = entryContext;
+	entry->routine  = routine;
+	entry->pause    = event_create();
+	entry->resume   = event_create();
+
+	swt = thread_create( scheduler_waitable_thread, entry, threadContext, NULL );
+	if( swt != NULL )
+	{
+		dprintf( "[SCHEDULER] created scheduler_waitable_thread 0x%08X", swt );
+		thread_run( swt );
+	}
+	else
+	{
+		free( entry );
+		result = ERROR_INVALID_HANDLE;
+	}
+
+	dprintf( "[SCHEDULER] leaving scheduler_insert_waitable" );
+
+	return result;
+}
+
+/*
+ * Signal a waitable object.
+ */
+DWORD scheduler_signal_waitable( HANDLE waitable, SchedularSignal signal )
+{
+	DWORD index           = 0;
+	DWORD count           = 0;
+	THREAD * thread       = NULL;
+	WaitableEntry * entry = NULL;
+	DWORD result          = ERROR_NOT_FOUND;
+
+	dprintf( "[SCHEDULER] entering scheduler_signal_waitable( 0x%08X )", waitable );
+
+	if( schedulerThreadList == NULL || waitable == NULL )
+		return ERROR_INVALID_HANDLE;
+
+	lock_acquire( schedulerThreadList->lock );
+
+	count = list_count( schedulerThreadList );
+
+	for( index=0 ; index < count ; index++ )
+	{
+		thread = (THREAD *)list_get( schedulerThreadList, index );
+		if( thread == NULL )
+			continue;
+	
+		entry = (WaitableEntry *)thread->parameter1;
+		if( entry == NULL )
+			continue;
+
+		if( entry->waitable == waitable )
+		{
+			dprintf( "[SCHEDULER] scheduler_signal_waitable: signaling waitable = 0x%08X, thread = 0x%08X", waitable, thread );
+			if( signal == Pause )
+			{
+				if( entry->running ) {
+					dprintf( "[SCHEDULER] scheduler_signal_waitable: thread running, pausing. waitable = 0x%08X, thread = 0x%08X, handle = 0x%X", waitable, thread, entry->pause->handle );
+					event_signal( entry->pause );
+				} else {
+					dprintf( "[SCHEDULER] scheduler_signal_waitable: thread already paused. waitable = 0x%08X, thread = 0x%08X", waitable, thread );
+				}
+			}
+			else
+			{
+				if( !entry->running ) {
+					dprintf( "[SCHEDULER] scheduler_signal_waitable: thread paused, resuming. waitable = 0x%08X, thread = 0x%08X, handle = 0x%X", waitable, thread, entry->resume->handle );
+					event_signal( entry->resume );
+				}
+
+				if( signal == Stop ) {
+					dprintf( "[SCHEDULER] scheduler_signal_waitable: stopping thread. waitable = 0x%08X, thread = 0x%08X, handle = 0x%X", waitable, thread, thread->sigterm->handle );
+					thread_sigterm( thread );
+				} else {
+					dprintf( "[SCHEDULER] scheduler_signal_waitable: thread already running. waitable = 0x%08X, thread = 0x%08X", waitable, thread );
+				}
+			}
+
+			result = ERROR_SUCCESS;
+			break;
+		}
+	}
+
+	lock_release( schedulerThreadList->lock );
+
+	dprintf( "[SCHEDULER] leaving scheduler_signal_waitable" );
+
+	return result;
+}
+
+/*
+ * The schedulers waitable thread. Each scheduled item will have its own thread which 
+ * waits for either data to process or the threads signal to terminate.
+ */
+DWORD THREADCALL scheduler_waitable_thread( THREAD * thread )
+{
+	struct pollfd pollDetail  = {0};
+	WaitableEntry * entry     = NULL;
+	DWORD result              = 0;
+	BOOL terminate            = FALSE;
+	UINT signalIndex          = 0;
+
+	if( thread == NULL )
+		return ERROR_INVALID_HANDLE;
+
+	entry = (WaitableEntry *)thread->parameter1;
+	if( entry == NULL )
+		return ERROR_INVALID_HANDLE;
+
+	if( entry->routine == NULL )
+		return ERROR_INVALID_HANDLE;
+
+	if( schedulerThreadList == NULL )
+		return ERROR_INVALID_HANDLE;
+
+	list_add( schedulerThreadList, thread );
+
+	pollDetail.fd      = entry->waitable;
+	pollDetail.events  = POLLRDNORM;
+	pollDetail.revents = 0;
+
+	dprintf( "[SCHEDULER] entering scheduler_waitable_thread( 0x%08X )", thread );
+
+
+	entry->running = TRUE;
+	while( !terminate )
+	{
+		if( event_poll( thread->sigterm, 0 ) ) {
+			dprintf( "[SCHEDULER] scheduler_waitable_thread( 0x%08X ), signaled to terminate...", thread );
+			terminate = TRUE;
+		}
+		else if( event_poll( entry->pause, 0 ) ) {
+			dprintf( "[SCHEDULER] scheduler_waitable_thread( 0x%08X ), signaled to pause...", thread );
+			entry->running = FALSE;
+			while( !event_poll( entry->resume, 1000 ) );
+			entry->running = TRUE;
+			dprintf( "[SCHEDULER] scheduler_waitable_thread( 0x%08X ), signaled to resume...", thread );
+		}
+		else if( poll( &pollDetail, 1, 100 ) == POLLIN ) {
+			//dprintf( "[SCHEDULER] scheduler_waitable_thread( 0x%08X ), signaled on waitable...", thread );
+			entry->routine( entry->remote, entry->context, (LPVOID)thread->parameter2 );
+		}
+	}
+
+	dprintf( "[SCHEDULER] leaving scheduler_waitable_thread( 0x%08X )", thread );
+	
+	// we acquire the lock for this block as we are freeing 'entry' which may be accessed 
+	// in a second call to scheduler_signal_waitable for this thread (unlikely but best practice).
+	dprintf( "[SCHEDULER] attempting to remove thread( 0x%08X )", thread );
+	lock_acquire( schedulerThreadList->lock );
+	if( list_remove( schedulerThreadList, thread ) )
+	{
+		if( entry->destroy ) {
+			dprintf( "[SCHEDULER] destroying thread( 0x%08X )", thread );
+			entry->destroy( entry->waitable, entry->context, (LPVOID)thread->parameter2 );
+			dprintf( "[SCHEDULER] destroyed thread( 0x%08X )", thread );
+		}
+		else if( entry->waitable ) {
+			dprintf( "[SCHEDULER] scheduler_waitable_thread( 0x%08X ) closing handle 0x%08X", thread, entry->waitable);
+			close( entry->waitable );
+		}
+
+		dprintf( "[SCHEDULER] cleaning up resume thread( 0x%08X )", thread );
+		event_destroy( entry->resume );
+		dprintf( "[SCHEDULER] cleaning up pause thread( 0x%08X )", thread );
+		event_destroy( entry->pause );
+		dprintf( "[SCHEDULER] cleaning up thread( 0x%08X )", thread );
+		thread_destroy( thread );
+		dprintf( "[SCHEDULER] cleaning up entry( 0x%08X )", thread );
+		free( entry );
+	}
+	lock_release( schedulerThreadList->lock );
+
+	return ERROR_SUCCESS;
+}