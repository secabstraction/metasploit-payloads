--- conflicted
+++ resolved
@@ -42,36 +42,22 @@
 	}
 
 	// Proxy auth, if required.
-<<<<<<< HEAD
-	if (!(wcscmp(ctx->proxy_user, L"METERPRETER_USERNAME_PROXY") == 0))
+	if (wcscmp(ctx->proxy_user, L"METERPRETER_USERNAME_PROXY") != 0)
 	{
-		if (!WinHttpSetOption(ctx->internet, WINHTTP_OPTION_PROXY_USERNAME, ctx->proxy_user, lstrlen(ctx->proxy_user)))
-		{
-			dprintf("[DISPATCH] Failed to set proxy username");
-		}
-		if (!WinHttpSetOption(ctx->internet, WINHTTP_OPTION_PROXY_PASSWORD, ctx->proxy_pass, lstrlen(ctx->proxy_pass)))
-=======
-	if (wcscmp(pMetProxyUser, L"METERPRETER_USERNAME_PROXY") != 0)
-	{
-		if (!WinHttpSetOption(remote->hInternet, WINHTTP_OPTION_PROXY_USERNAME, pMetProxyUser, lstrlen(pMetProxyUser) + 1))
+		if (!WinHttpSetOption(ctx->internet, WINHTTP_OPTION_PROXY_USERNAME, ctx->proxy_user, lstrlen(ctx->proxy_user) + 1))
 		{
 			dprintf("[DISPATCH] Failed to set proxy username");
 		}
 	}
-	else if(wcscmp(pMetProxyPass, L"METERPRETER_PASSWORD_PROXY") != 0)
+	else if(wcscmp(ctx->proxy_pass, L"METERPRETER_PASSWORD_PROXY") != 0)
 	{
-		if (!WinHttpSetOption(remote->hInternet, WINHTTP_OPTION_PROXY_PASSWORD, pMetProxyPass, lstrlen(pMetProxyPass) + 1))
->>>>>>> 97398e0c
+		if (!WinHttpSetOption(ctx->internet, WINHTTP_OPTION_PROXY_PASSWORD, ctx->proxy_pass, lstrlen(ctx->proxy_pass) + 1))
 		{
 			dprintf("[DISPATCH] Failed to set proxy username");
 		}
 	}
 
-<<<<<<< HEAD
 	dprintf("[DISPATCH] Configured hInternet: 0x%.8x", ctx->internet);
-=======
-	dprintf("[DISPATCH] Configured hInternet: 0x%.8x", remote->hInternet);
->>>>>>> 97398e0c
 
 	// The InternetCrackUrl method was poorly designed...
 	ZeroMemory(tmpHostName, sizeof(tmpHostName));
